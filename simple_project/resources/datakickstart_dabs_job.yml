--- conflicted
+++ resolved
@@ -8,13 +8,6 @@
         quartz_cron_expression: '0 30 19 * * ?'
         timezone_id: America/Los_Angeles
 
-<<<<<<< HEAD
-      email_notifications:
-        on_failure:
-          - fake@example.com
-
-=======
->>>>>>> e56f59d8
       tasks:
         - task_key: notebook_task
           job_cluster_key: job_cluster
